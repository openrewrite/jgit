--- conflicted
+++ resolved
@@ -1,15 +1,5 @@
 <?xml version="1.0" encoding="UTF-8" standalone="no"?>
 <component id="org.eclipse.jgit" version="2">
-<<<<<<< HEAD
-=======
-    <resource path="META-INF/MANIFEST.MF">
-        <filter id="924844039">
-            <message_arguments>
-                <message_argument value="5.3.3"/>
-                <message_argument value="5.3.0"/>
-            </message_arguments>
-        </filter>
-    </resource>
     <resource path="src/org/eclipse/jgit/dircache/DirCacheEntry.java" type="org.eclipse.jgit.dircache.DirCacheEntry">
         <filter id="1142947843">
             <message_arguments>
@@ -30,7 +20,6 @@
             </message_arguments>
         </filter>
     </resource>
->>>>>>> 71855551
     <resource path="src/org/eclipse/jgit/errors/PackInvalidException.java" type="org.eclipse.jgit.errors.PackInvalidException">
         <filter id="1142947843">
             <message_arguments>
@@ -45,7 +34,26 @@
             </message_arguments>
         </filter>
     </resource>
-<<<<<<< HEAD
+    <resource path="src/org/eclipse/jgit/lib/ConfigConstants.java" type="org.eclipse.jgit.lib.ConfigConstants">
+        <filter id="1142947843">
+            <message_arguments>
+                <message_argument value="5.1.9"/>
+                <message_argument value="CONFIG_FILESYSTEM_SECTION"/>
+            </message_arguments>
+        </filter>
+        <filter id="1142947843">
+            <message_arguments>
+                <message_argument value="5.1.9"/>
+                <message_argument value="CONFIG_KEY_MIN_RACY_THRESHOLD"/>
+            </message_arguments>
+        </filter>
+        <filter id="1142947843">
+            <message_arguments>
+                <message_argument value="5.1.9"/>
+                <message_argument value="CONFIG_KEY_TIMESTAMP_RESOLUTION"/>
+            </message_arguments>
+        </filter>
+    </resource>
     <resource path="src/org/eclipse/jgit/lib/Ref.java" type="org.eclipse.jgit.lib.Ref">
         <filter id="403767336">
             <message_arguments>
@@ -67,24 +75,6 @@
             <message_arguments>
                 <message_argument value="org.eclipse.jgit.revwalk.ObjectWalk"/>
                 <message_argument value="SIMPLE_VISITATION_POLICY"/>
-=======
-    <resource path="src/org/eclipse/jgit/lib/ConfigConstants.java" type="org.eclipse.jgit.lib.ConfigConstants">
-        <filter id="1142947843">
-            <message_arguments>
-                <message_argument value="5.1.9"/>
-                <message_argument value="CONFIG_FILESYSTEM_SECTION"/>
-            </message_arguments>
-        </filter>
-        <filter id="1142947843">
-            <message_arguments>
-                <message_argument value="5.1.9"/>
-                <message_argument value="CONFIG_KEY_MIN_RACY_THRESHOLD"/>
-            </message_arguments>
-        </filter>
-        <filter id="1142947843">
-            <message_arguments>
-                <message_argument value="5.1.9"/>
-                <message_argument value="CONFIG_KEY_TIMESTAMP_RESOLUTION"/>
             </message_arguments>
         </filter>
     </resource>
@@ -93,7 +83,6 @@
             <message_arguments>
                 <message_argument value="5.1.9"/>
                 <message_argument value="load(boolean)"/>
->>>>>>> 71855551
             </message_arguments>
         </filter>
     </resource>
@@ -153,7 +142,6 @@
             </message_arguments>
         </filter>
     </resource>
-<<<<<<< HEAD
     <resource path="src/org/eclipse/jgit/storage/pack/PackStatistics.java" type="org.eclipse.jgit.storage.pack.PackStatistics$Accumulator">
         <filter comment="ignore the risk subclasses could define the same field and cause a name clash" id="336658481">
             <message_arguments>
@@ -201,7 +189,9 @@
             <message_arguments>
                 <message_argument value="org.eclipse.jgit.transport.UploadPack"/>
                 <message_argument value="getFilterBlobLimit()"/>
-=======
+            </message_arguments>
+        </filter>
+    </resource>
     <resource path="src/org/eclipse/jgit/treewalk/WorkingTreeIterator.java" type="org.eclipse.jgit.treewalk.WorkingTreeIterator">
         <filter id="1142947843">
             <message_arguments>
@@ -221,7 +211,6 @@
             <message_arguments>
                 <message_argument value="5.1.9"/>
                 <message_argument value="getLastModifiedInstant()"/>
->>>>>>> 71855551
             </message_arguments>
         </filter>
     </resource>
@@ -281,7 +270,6 @@
             </message_arguments>
         </filter>
     </resource>
-<<<<<<< HEAD
     <resource path="src/org/eclipse/jgit/util/HttpSupport.java" type="org.eclipse.jgit.util.HttpSupport">
         <filter id="336658481">
             <message_arguments>
@@ -299,7 +287,9 @@
             <message_arguments>
                 <message_argument value="org.eclipse.jgit.util.HttpSupport"/>
                 <message_argument value="HDR_SET_COOKIE2"/>
-=======
+            </message_arguments>
+        </filter>
+    </resource>
     <resource path="src/org/eclipse/jgit/util/SimpleLruCache.java" type="org.eclipse.jgit.util.SimpleLruCache">
         <filter id="1109393411">
             <message_arguments>
@@ -313,7 +303,6 @@
             <message_arguments>
                 <message_argument value="5.1.9"/>
                 <message_argument value="org.eclipse.jgit.util.Stats"/>
->>>>>>> 71855551
             </message_arguments>
         </filter>
     </resource>
