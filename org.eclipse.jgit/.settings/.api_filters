--- conflicted
+++ resolved
@@ -3,13 +3,8 @@
     <resource path="META-INF/MANIFEST.MF">
         <filter id="924844039">
             <message_arguments>
-<<<<<<< HEAD
                 <message_argument value="4.8.1"/>
                 <message_argument value="4.8.0"/>
-=======
-                <message_argument value="4.7.9"/>
-                <message_argument value="4.7.0"/>
->>>>>>> 21042c0d
             </message_arguments>
         </filter>
     </resource>
