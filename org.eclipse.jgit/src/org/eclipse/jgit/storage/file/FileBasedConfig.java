/*
 * Copyright (C) 2009, Constantine Plotnikov <constantine.plotnikov@gmail.com>
 * Copyright (C) 2007, Dave Watson <dwatson@mimvista.com>
 * Copyright (C) 2009, Google Inc.
 * Copyright (C) 2009, JetBrains s.r.o.
 * Copyright (C) 2008-2009, Robin Rosenberg <robin.rosenberg@dewire.com>
 * Copyright (C) 2008, Shawn O. Pearce <spearce@spearce.org>
 * Copyright (C) 2008, Thad Hughes <thadh@thad.corp.google.com>
 * and other copyright owners as documented in the project's IP log.
 *
 * This program and the accompanying materials are made available
 * under the terms of the Eclipse Distribution License v1.0 which
 * accompanies this distribution, is reproduced below, and is
 * available at http://www.eclipse.org/org/documents/edl-v10.php
 *
 * All rights reserved.
 *
 * Redistribution and use in source and binary forms, with or
 * without modification, are permitted provided that the following
 * conditions are met:
 *
 * - Redistributions of source code must retain the above copyright
 *   notice, this list of conditions and the following disclaimer.
 *
 * - Redistributions in binary form must reproduce the above
 *   copyright notice, this list of conditions and the following
 *   disclaimer in the documentation and/or other materials provided
 *   with the distribution.
 *
 * - Neither the name of the Eclipse Foundation, Inc. nor the
 *   names of its contributors may be used to endorse or promote
 *   products derived from this software without specific prior
 *   written permission.
 *
 * THIS SOFTWARE IS PROVIDED BY THE COPYRIGHT HOLDERS AND
 * CONTRIBUTORS "AS IS" AND ANY EXPRESS OR IMPLIED WARRANTIES,
 * INCLUDING, BUT NOT LIMITED TO, THE IMPLIED WARRANTIES
 * OF MERCHANTABILITY AND FITNESS FOR A PARTICULAR PURPOSE
 * ARE DISCLAIMED. IN NO EVENT SHALL THE COPYRIGHT OWNER OR
 * CONTRIBUTORS BE LIABLE FOR ANY DIRECT, INDIRECT, INCIDENTAL,
 * SPECIAL, EXEMPLARY, OR CONSEQUENTIAL DAMAGES (INCLUDING, BUT
 * NOT LIMITED TO, PROCUREMENT OF SUBSTITUTE GOODS OR SERVICES;
 * LOSS OF USE, DATA, OR PROFITS; OR BUSINESS INTERRUPTION) HOWEVER
 * CAUSED AND ON ANY THEORY OF LIABILITY, WHETHER IN CONTRACT,
 * STRICT LIABILITY, OR TORT (INCLUDING NEGLIGENCE OR OTHERWISE)
 * ARISING IN ANY WAY OUT OF THE USE OF THIS SOFTWARE, EVEN IF
 * ADVISED OF THE POSSIBILITY OF SUCH DAMAGE.
 */

package org.eclipse.jgit.storage.file;

import java.io.ByteArrayOutputStream;
import java.io.File;
import java.io.FileNotFoundException;
import java.io.IOException;
import java.text.MessageFormat;

import org.eclipse.jgit.annotations.Nullable;
import org.eclipse.jgit.errors.ConfigInvalidException;
import org.eclipse.jgit.errors.LockFailedException;
import org.eclipse.jgit.internal.JGitText;
import org.eclipse.jgit.internal.storage.file.FileSnapshot;
import org.eclipse.jgit.internal.storage.file.LockFile;
import org.eclipse.jgit.lib.Config;
import org.eclipse.jgit.lib.Constants;
import org.eclipse.jgit.lib.ObjectId;
import org.eclipse.jgit.lib.StoredConfig;
import org.eclipse.jgit.util.FS;
import org.eclipse.jgit.util.FileUtils;
import org.eclipse.jgit.util.IO;
import org.eclipse.jgit.util.RawParseUtils;
import org.slf4j.Logger;
import org.slf4j.LoggerFactory;

/**
 * The configuration file that is stored in the file of the file system.
 */
public class FileBasedConfig extends StoredConfig {
	private final static Logger LOG = LoggerFactory
			.getLogger(FileBasedConfig.class);

	private final File configFile;

	private final FS fs;

	private boolean utf8Bom;

	private volatile FileSnapshot snapshot;

	private volatile ObjectId hash;

	/**
	 * Create a configuration with no default fallback.
	 *
	 * @param cfgLocation
	 *            the location of the configuration file on the file system
	 * @param fs
	 *            the file system abstraction which will be necessary to perform
	 *            certain file system operations.
	 */
	public FileBasedConfig(File cfgLocation, FS fs) {
		this(null, cfgLocation, fs);
	}

	/**
	 * The constructor
	 *
	 * @param base
	 *            the base configuration file
	 * @param cfgLocation
	 *            the location of the configuration file on the file system
	 * @param fs
	 *            the file system abstraction which will be necessary to perform
	 *            certain file system operations.
	 */
	public FileBasedConfig(Config base, File cfgLocation, FS fs) {
		super(base);
		configFile = cfgLocation;
		this.fs = fs;
		this.snapshot = FileSnapshot.DIRTY;
		this.hash = ObjectId.zeroId();
	}

	/** {@inheritDoc} */
	@Override
	protected boolean notifyUponTransientChanges() {
		// we will notify listeners upon save()
		return false;
	}

	/**
	 * Get location of the configuration file on disk
	 *
	 * @return location of the configuration file on disk
	 */
	public final File getFile() {
		return configFile;
	}

	/**
	 * {@inheritDoc}
	 * <p>
	 * Load the configuration as a Git text style configuration file.
	 * <p>
	 * If the file does not exist, this configuration is cleared, and thus
	 * behaves the same as though the file exists, but is empty.
	 */
	@Override
	public void load() throws IOException, ConfigInvalidException {
		final int maxStaleRetries = 5;
		int retries = 0;
		while (true) {
			final FileSnapshot oldSnapshot = snapshot;
			final FileSnapshot newSnapshot = FileSnapshot.save(getFile());
			try {
				final byte[] in = IO.readFully(getFile());
				final ObjectId newHash = hash(in);
				if (hash.equals(newHash)) {
					if (oldSnapshot.equals(newSnapshot)) {
						oldSnapshot.setClean(newSnapshot);
					} else {
						snapshot = newSnapshot;
					}
				} else {
					final String decoded;
					if (isUtf8(in)) {
						decoded = RawParseUtils.decode(
								RawParseUtils.UTF8_CHARSET, in, 3, in.length);
						utf8Bom = true;
					} else {
						decoded = RawParseUtils.decode(in);
					}
					fromText(decoded);
					snapshot = newSnapshot;
					hash = newHash;
				}
				return;
			} catch (FileNotFoundException noFile) {
				if (configFile.exists()) {
					throw noFile;
				}
				clear();
				snapshot = newSnapshot;
				return;
			} catch (IOException e) {
				if (FileUtils.isStaleFileHandle(e)
						&& retries < maxStaleRetries) {
					if (LOG.isDebugEnabled()) {
						LOG.debug(MessageFormat.format(
								JGitText.get().configHandleIsStale,
								Integer.valueOf(retries)), e);
					}
					retries++;
					continue;
				}
				throw new IOException(MessageFormat
						.format(JGitText.get().cannotReadFile, getFile()), e);
			} catch (ConfigInvalidException e) {
				throw new ConfigInvalidException(MessageFormat
						.format(JGitText.get().cannotReadFile, getFile()), e);
			}
<<<<<<< HEAD
			clear();
			snapshot = newSnapshot;
		} catch (IOException e) {
			throw new IOException(MessageFormat
					.format(JGitText.get().cannotReadFile, getFile()), e);
		} catch (ConfigInvalidException e) {
			throw new ConfigInvalidException(MessageFormat.format(JGitText.get().cannotReadFile, getFile()), e);
=======
>>>>>>> dd9a14a7
		}
	}

	/**
	 * {@inheritDoc}
	 * <p>
	 * Save the configuration as a Git text style configuration file.
	 * <p>
	 * <b>Warning:</b> Although this method uses the traditional Git file
	 * locking approach to protect against concurrent writes of the
	 * configuration file, it does not ensure that the file has not been
	 * modified since the last read, which means updates performed by other
	 * objects accessing the same backing file may be lost.
	 */
	@Override
	public void save() throws IOException {
		final byte[] out;
		final String text = toText();
		if (utf8Bom) {
			final ByteArrayOutputStream bos = new ByteArrayOutputStream();
			bos.write(0xEF);
			bos.write(0xBB);
			bos.write(0xBF);
			bos.write(text.getBytes(RawParseUtils.UTF8_CHARSET.name()));
			out = bos.toByteArray();
		} else {
			out = Constants.encode(text);
		}

		final LockFile lf = new LockFile(getFile());
		if (!lf.lock())
			throw new LockFailedException(getFile());
		try {
			lf.setNeedSnapshot(true);
			lf.write(out);
			if (!lf.commit())
				throw new IOException(MessageFormat.format(JGitText.get().cannotCommitWriteTo, getFile()));
		} finally {
			lf.unlock();
		}
		snapshot = lf.getCommitSnapshot();
		hash = hash(out);
		// notify the listeners
		fireConfigChangedEvent();
	}

	/** {@inheritDoc} */
	@Override
	public void clear() {
		hash = hash(new byte[0]);
		super.clear();
	}

	private static ObjectId hash(final byte[] rawText) {
		return ObjectId.fromRaw(Constants.newMessageDigest().digest(rawText));
	}

	/** {@inheritDoc} */
	@SuppressWarnings("nls")
	@Override
	public String toString() {
		return getClass().getSimpleName() + "[" + getFile().getPath() + "]";
	}

	/**
	 * Whether the currently loaded configuration file is outdated
	 *
	 * @return returns true if the currently loaded configuration file is older
	 *         than the file on disk
	 */
	public boolean isOutdated() {
		return snapshot.isModified(getFile());
	}

	/**
	 * {@inheritDoc}
	 *
	 * @since 4.10
	 */
	@Override
	@Nullable
	protected byte[] readIncludedConfig(String relPath)
			throws ConfigInvalidException {
		final File file;
		if (relPath.startsWith("~/")) { //$NON-NLS-1$
			file = fs.resolve(fs.userHome(), relPath.substring(2));
		} else {
			file = fs.resolve(configFile.getParentFile(), relPath);
		}

		if (!file.exists()) {
			return null;
		}

		try {
			return IO.readFully(file);
		} catch (IOException ioe) {
			throw new ConfigInvalidException(MessageFormat
					.format(JGitText.get().cannotReadFile, relPath), ioe);
		}
	}
}<|MERGE_RESOLUTION|>--- conflicted
+++ resolved
@@ -199,16 +199,6 @@
 				throw new ConfigInvalidException(MessageFormat
 						.format(JGitText.get().cannotReadFile, getFile()), e);
 			}
-<<<<<<< HEAD
-			clear();
-			snapshot = newSnapshot;
-		} catch (IOException e) {
-			throw new IOException(MessageFormat
-					.format(JGitText.get().cannotReadFile, getFile()), e);
-		} catch (ConfigInvalidException e) {
-			throw new ConfigInvalidException(MessageFormat.format(JGitText.get().cannotReadFile, getFile()), e);
-=======
->>>>>>> dd9a14a7
 		}
 	}
 
