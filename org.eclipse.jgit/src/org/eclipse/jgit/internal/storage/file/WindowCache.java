/*
 * Copyright (C) 2008-2009, Google Inc.
 * Copyright (C) 2008, Shawn O. Pearce <spearce@spearce.org>
 * and other copyright owners as documented in the project's IP log.
 *
 * This program and the accompanying materials are made available
 * under the terms of the Eclipse Distribution License v1.0 which
 * accompanies this distribution, is reproduced below, and is
 * available at http://www.eclipse.org/org/documents/edl-v10.php
 *
 * All rights reserved.
 *
 * Redistribution and use in source and binary forms, with or
 * without modification, are permitted provided that the following
 * conditions are met:
 *
 * - Redistributions of source code must retain the above copyright
 *   notice, this list of conditions and the following disclaimer.
 *
 * - Redistributions in binary form must reproduce the above
 *   copyright notice, this list of conditions and the following
 *   disclaimer in the documentation and/or other materials provided
 *   with the distribution.
 *
 * - Neither the name of the Eclipse Foundation, Inc. nor the
 *   names of its contributors may be used to endorse or promote
 *   products derived from this software without specific prior
 *   written permission.
 *
 * THIS SOFTWARE IS PROVIDED BY THE COPYRIGHT HOLDERS AND
 * CONTRIBUTORS "AS IS" AND ANY EXPRESS OR IMPLIED WARRANTIES,
 * INCLUDING, BUT NOT LIMITED TO, THE IMPLIED WARRANTIES
 * OF MERCHANTABILITY AND FITNESS FOR A PARTICULAR PURPOSE
 * ARE DISCLAIMED. IN NO EVENT SHALL THE COPYRIGHT OWNER OR
 * CONTRIBUTORS BE LIABLE FOR ANY DIRECT, INDIRECT, INCIDENTAL,
 * SPECIAL, EXEMPLARY, OR CONSEQUENTIAL DAMAGES (INCLUDING, BUT
 * NOT LIMITED TO, PROCUREMENT OF SUBSTITUTE GOODS OR SERVICES;
 * LOSS OF USE, DATA, OR PROFITS; OR BUSINESS INTERRUPTION) HOWEVER
 * CAUSED AND ON ANY THEORY OF LIABILITY, WHETHER IN CONTRACT,
 * STRICT LIABILITY, OR TORT (INCLUDING NEGLIGENCE OR OTHERWISE)
 * ARISING IN ANY WAY OUT OF THE USE OF THIS SOFTWARE, EVEN IF
 * ADVISED OF THE POSSIBILITY OF SUCH DAMAGE.
 */

package org.eclipse.jgit.internal.storage.file;

import java.io.IOException;
import java.lang.ref.ReferenceQueue;
import java.lang.ref.SoftReference;
import java.util.Random;
import java.util.concurrent.atomic.AtomicLong;
import java.util.concurrent.atomic.AtomicReferenceArray;
import java.util.concurrent.atomic.LongAdder;
import java.util.concurrent.locks.ReentrantLock;

import org.eclipse.jgit.annotations.NonNull;
import org.eclipse.jgit.internal.JGitText;
import org.eclipse.jgit.storage.file.WindowCacheConfig;
import org.eclipse.jgit.storage.file.WindowCacheStats;
import org.eclipse.jgit.util.Monitoring;

/**
 * Caches slices of a {@link org.eclipse.jgit.internal.storage.file.PackFile} in
 * memory for faster read access.
 * <p>
 * The WindowCache serves as a Java based "buffer cache", loading segments of a
 * PackFile into the JVM heap prior to use. As JGit often wants to do reads of
 * only tiny slices of a file, the WindowCache tries to smooth out these tiny
 * reads into larger block-sized IO operations.
 * <p>
 * Whenever a cache miss occurs, {@link #load(PackFile, long)} is invoked by
 * exactly one thread for the given <code>(PackFile,position)</code> key tuple.
 * This is ensured by an array of locks, with the tuple hashed to a lock
 * instance.
 * <p>
 * During a miss, older entries are evicted from the cache so long as
 * {@link #isFull()} returns true.
 * <p>
 * Its too expensive during object access to be 100% accurate with a least
 * recently used (LRU) algorithm. Strictly ordering every read is a lot of
 * overhead that typically doesn't yield a corresponding benefit to the
 * application.
 * <p>
 * This cache implements a loose LRU policy by randomly picking a window
 * comprised of roughly 10% of the cache, and evicting the oldest accessed entry
 * within that window.
 * <p>
 * Entities created by the cache are held under SoftReferences, permitting the
 * Java runtime's garbage collector to evict entries when heap memory gets low.
 * Most JREs implement a loose least recently used algorithm for this eviction.
 * <p>
 * The internal hash table does not expand at runtime, instead it is fixed in
 * size at cache creation time. The internal lock table used to gate load
 * invocations is also fixed in size.
 * <p>
 * The key tuple is passed through to methods as a pair of parameters rather
 * than as a single Object, thus reducing the transient memory allocations of
 * callers. It is more efficient to avoid the allocation, as we can't be 100%
 * sure that a JIT would be able to stack-allocate a key tuple.
 * <p>
 * This cache has an implementation rule such that:
 * <ul>
 * <li>{@link #load(PackFile, long)} is invoked by at most one thread at a time
 * for a given <code>(PackFile,position)</code> tuple.</li>
 * <li>For every <code>load()</code> invocation there is exactly one
 * {@link #createRef(PackFile, long, ByteWindow)} invocation to wrap a
 * SoftReference around the cached entity.</li>
 * <li>For every Reference created by <code>createRef()</code> there will be
 * exactly one call to {@link #clear(Ref)} to cleanup any resources associated
 * with the (now expired) cached entity.</li>
 * </ul>
 * <p>
 * Therefore, it is safe to perform resource accounting increments during the
 * {@link #load(PackFile, long)} or
 * {@link #createRef(PackFile, long, ByteWindow)} methods, and matching
 * decrements during {@link #clear(Ref)}. Implementors may need to override
 * {@link #createRef(PackFile, long, ByteWindow)} in order to embed additional
 * accounting information into an implementation specific
 * {@link org.eclipse.jgit.internal.storage.file.WindowCache.Ref} subclass, as
 * the cached entity may have already been evicted by the JRE's garbage
 * collector.
 * <p>
 * To maintain higher concurrency workloads, during eviction only one thread
 * performs the eviction work, while other threads can continue to insert new
 * objects in parallel. This means that the cache can be temporarily over limit,
 * especially if the nominated eviction thread is being starved relative to the
 * other threads.
 */
public class WindowCache {

	/**
	 * Record statistics for a cache
	 */
	static interface StatsRecorder {
		/**
		 * Record cache hits. Called when cache returns a cached entry.
		 *
		 * @param count
		 *            number of cache hits to record
		 */
		void recordHits(int count);

		/**
		 * Record cache misses. Called when the cache returns an entry which had
		 * to be loaded.
		 *
		 * @param count
		 *            number of cache misses to record
		 */
		void recordMisses(int count);

		/**
		 * Record a successful load of a cache entry
		 *
		 * @param loadTimeNanos
		 *            time to load a cache entry
		 */
		void recordLoadSuccess(long loadTimeNanos);

		/**
		 * Record a failed load of a cache entry
		 *
		 * @param loadTimeNanos
		 *            time used trying to load a cache entry
		 */
		void recordLoadFailure(long loadTimeNanos);

		/**
		 * Record cache evictions due to the cache evictions strategy
		 *
		 * @param count
		 *            number of evictions to record
		 */
		void recordEvictions(int count);

		/**
		 * Record files opened by cache
		 *
		 * @param count
		 *            delta of number of files opened by cache
		 */
		void recordOpenFiles(int count);

		/**
		 * Record cached bytes
		 *
		 * @param count
		 *            delta of cached bytes
		 */
		void recordOpenBytes(int count);

		/**
		 * Returns a snapshot of this recorder's stats. Note that this may be an
		 * inconsistent view, as it may be interleaved with update operations.
		 *
		 * @return a snapshot of this recorder's stats
		 */
		@NonNull
		WindowCacheStats getStats();
	}

	static class StatsRecorderImpl
			implements StatsRecorder, WindowCacheStats {
		private final LongAdder hitCount;
		private final LongAdder missCount;
		private final LongAdder loadSuccessCount;
		private final LongAdder loadFailureCount;
		private final LongAdder totalLoadTime;
		private final LongAdder evictionCount;
		private final LongAdder openFileCount;
		private final LongAdder openByteCount;

		/**
		 * Constructs an instance with all counts initialized to zero.
		 */
		public StatsRecorderImpl() {
			hitCount = new LongAdder();
			missCount = new LongAdder();
			loadSuccessCount = new LongAdder();
			loadFailureCount = new LongAdder();
			totalLoadTime = new LongAdder();
			evictionCount = new LongAdder();
			openFileCount = new LongAdder();
			openByteCount = new LongAdder();
		}

		@Override
		public void recordHits(int count) {
			hitCount.add(count);
		}

		@Override
		public void recordMisses(int count) {
			missCount.add(count);
		}

		@Override
		public void recordLoadSuccess(long loadTimeNanos) {
			loadSuccessCount.increment();
			totalLoadTime.add(loadTimeNanos);
		}

		@Override
		public void recordLoadFailure(long loadTimeNanos) {
			loadFailureCount.increment();
			totalLoadTime.add(loadTimeNanos);
		}

		@Override
		public void recordEvictions(int count) {
			evictionCount.add(count);
		}

		@Override
		public void recordOpenFiles(int count) {
			openFileCount.add(count);
		}

		@Override
		public void recordOpenBytes(int count) {
			openByteCount.add(count);
		}

		@Override
		public WindowCacheStats getStats() {
			return this;
		}

		@Override
		public long getHitCount() {
			return hitCount.sum();
		}

		@Override
		public long getMissCount() {
			return missCount.sum();
		}

		@Override
		public long getLoadSuccessCount() {
			return loadSuccessCount.sum();
		}

		@Override
		public long getLoadFailureCount() {
			return loadFailureCount.sum();
		}

		@Override
		public long getEvictionCount() {
			return evictionCount.sum();
		}

		@Override
		public long getTotalLoadTime() {
			return totalLoadTime.sum();
		}

		@Override
		public long getOpenFileCount() {
			return openFileCount.sum();
		}

		@Override
		public long getOpenByteCount() {
			return openByteCount.sum();
		}

		@Override
		public void resetCounters() {
			hitCount.reset();
			missCount.reset();
			loadSuccessCount.reset();
			loadFailureCount.reset();
			totalLoadTime.reset();
			evictionCount.reset();
		}
	}

	private static final int bits(int newSize) {
		if (newSize < 4096)
			throw new IllegalArgumentException(JGitText.get().invalidWindowSize);
		if (Integer.bitCount(newSize) != 1)
			throw new IllegalArgumentException(JGitText.get().windowSizeMustBePowerOf2);
		return Integer.numberOfTrailingZeros(newSize);
	}

	private static final Random rng = new Random();

	private static volatile WindowCache cache;

	private static volatile int streamFileThreshold;

	static {
		reconfigure(new WindowCacheConfig());
	}

	/**
	 * Modify the configuration of the window cache.
	 * <p>
	 * The new configuration is applied immediately. If the new limits are
	 * smaller than what is currently cached, older entries will be purged
	 * as soon as possible to allow the cache to meet the new limit.
	 *
	 * @deprecated use {@code cfg.install()} to avoid internal reference.
	 * @param cfg
	 *            the new window cache configuration.
	 * @throws java.lang.IllegalArgumentException
	 *             the cache configuration contains one or more invalid
	 *             settings, usually too low of a limit.
	 */
	@Deprecated
	public static void reconfigure(WindowCacheConfig cfg) {
		final WindowCache nc = new WindowCache(cfg);
		final WindowCache oc = cache;
		if (oc != null)
			oc.removeAll();
		cache = nc;
		streamFileThreshold = cfg.getStreamFileThreshold();
		DeltaBaseCache.reconfigure(cfg);
	}

	static int getStreamFileThreshold() {
		return streamFileThreshold;
	}

	/**
	 * @return the cached instance.
	 */
	public static WindowCache getInstance() {
		return cache;
	}

	static final ByteWindow get(PackFile pack, long offset)
			throws IOException {
		final WindowCache c = cache;
		final ByteWindow r = c.getOrLoad(pack, c.toStart(offset));
		if (c != cache) {
			// The cache was reconfigured while we were using the old one
			// to load this window. The window is still valid, but our
			// cache may think its still live. Ensure the window is removed
			// from the old cache so resources can be released.
			//
			c.removeAll();
		}
		return r;
	}

	static final void purge(PackFile pack) {
		cache.removeAll(pack);
	}

	/** ReferenceQueue to cleanup released and garbage collected windows. */
	private final ReferenceQueue<ByteWindow> queue;

	/** Number of entries in {@link #table}. */
	private final int tableSize;

	/** Access clock for loose LRU. */
	private final AtomicLong clock;

	/** Hash bucket directory; entries are chained below. */
	private final AtomicReferenceArray<Entry> table;

	/** Locks to prevent concurrent loads for same (PackFile,position). */
	private final Lock[] locks;

	/** Lock to elect the eviction thread after a load occurs. */
	private final ReentrantLock evictLock;

	/** Number of {@link #table} buckets to scan for an eviction window. */
	private final int evictBatch;

	private final int maxFiles;

	private final long maxBytes;

	private final boolean mmap;

	private final int windowSizeShift;

	private final int windowSize;

	private final StatsRecorder statsRecorder;

	private final StatsRecorderImpl mbean;

	private WindowCache(WindowCacheConfig cfg) {
		tableSize = tableSize(cfg);
		final int lockCount = lockCount(cfg);
		if (tableSize < 1)
			throw new IllegalArgumentException(JGitText.get().tSizeMustBeGreaterOrEqual1);
		if (lockCount < 1)
			throw new IllegalArgumentException(JGitText.get().lockCountMustBeGreaterOrEqual1);

		queue = new ReferenceQueue<>();
		clock = new AtomicLong(1);
		table = new AtomicReferenceArray<>(tableSize);
		locks = new Lock[lockCount];
		for (int i = 0; i < locks.length; i++)
			locks[i] = new Lock();
		evictLock = new ReentrantLock();

		int eb = (int) (tableSize * .1);
		if (64 < eb)
			eb = 64;
		else if (eb < 4)
			eb = 4;
		if (tableSize < eb)
			eb = tableSize;
		evictBatch = eb;

		maxFiles = cfg.getPackedGitOpenFiles();
		maxBytes = cfg.getPackedGitLimit();
		mmap = cfg.isPackedGitMMAP();
		windowSizeShift = bits(cfg.getPackedGitWindowSize());
		windowSize = 1 << windowSizeShift;

		mbean = new StatsRecorderImpl();
		statsRecorder = mbean;
		Monitoring.registerMBean(mbean, "block_cache"); //$NON-NLS-1$

		if (maxFiles < 1)
			throw new IllegalArgumentException(JGitText.get().openFilesMustBeAtLeast1);
		if (maxBytes < windowSize)
			throw new IllegalArgumentException(JGitText.get().windowSizeMustBeLesserThanLimit);
	}

	/**
	 * @return cache statistics for the WindowCache
	 */
	public WindowCacheStats getStats() {
		return statsRecorder.getStats();
	}

	/**
	 * Reset stats. Does not reset open bytes and open files stats.
	 */
	public void resetStats() {
		mbean.resetCounters();
	}

	private int hash(int packHash, long off) {
		return packHash + (int) (off >>> windowSizeShift);
	}

	private ByteWindow load(PackFile pack, long offset) throws IOException {
		long startTime = System.nanoTime();
		if (pack.beginWindowCache())
			statsRecorder.recordOpenFiles(1);
		try {
			if (mmap)
				return pack.mmap(offset, windowSize);
<<<<<<< HEAD
			return pack.read(offset, windowSize);
=======
			ByteArrayWindow w = pack.read(offset, windowSize);
			statsRecorder.recordLoadSuccess(System.nanoTime() - startTime);
			return w;
>>>>>>> c5c1bbbe
		} catch (IOException | RuntimeException | Error e) {
			close(pack);
			statsRecorder.recordLoadFailure(System.nanoTime() - startTime);
			throw e;
		} finally {
			statsRecorder.recordMisses(1);
		}
	}

	private Ref createRef(PackFile p, long o, ByteWindow v) {
		final Ref ref = new Ref(p, o, v, queue);
		statsRecorder.recordOpenBytes(ref.size);
		return ref;
	}

	private void clear(Ref ref) {
		statsRecorder.recordOpenBytes(-ref.size);
		statsRecorder.recordEvictions(1);
		close(ref.pack);
	}

	private void close(PackFile pack) {
		if (pack.endWindowCache()) {
			statsRecorder.recordOpenFiles(-1);
		}
	}

	private boolean isFull() {
		return maxFiles < mbean.getOpenFileCount()
				|| maxBytes < mbean.getOpenByteCount();
	}

	private long toStart(long offset) {
		return (offset >>> windowSizeShift) << windowSizeShift;
	}

	private static int tableSize(WindowCacheConfig cfg) {
		final int wsz = cfg.getPackedGitWindowSize();
		final long limit = cfg.getPackedGitLimit();
		if (wsz <= 0)
			throw new IllegalArgumentException(JGitText.get().invalidWindowSize);
		if (limit < wsz)
			throw new IllegalArgumentException(JGitText.get().windowSizeMustBeLesserThanLimit);
		return (int) Math.min(5 * (limit / wsz) / 2, 2000000000);
	}

	private static int lockCount(WindowCacheConfig cfg) {
		return Math.max(cfg.getPackedGitOpenFiles(), 32);
	}

	/**
	 * Lookup a cached object, creating and loading it if it doesn't exist.
	 *
	 * @param pack
	 *            the pack that "contains" the cached object.
	 * @param position
	 *            offset within <code>pack</code> of the object.
	 * @return the object reference.
	 * @throws IOException
	 *             the object reference was not in the cache and could not be
	 *             obtained by {@link #load(PackFile, long)}.
	 */
	private ByteWindow getOrLoad(PackFile pack, long position)
			throws IOException {
		final int slot = slot(pack, position);
		final Entry e1 = table.get(slot);
		ByteWindow v = scan(e1, pack, position);
		if (v != null) {
			statsRecorder.recordHits(1);
			return v;
		}

		synchronized (lock(pack, position)) {
			Entry e2 = table.get(slot);
			if (e2 != e1) {
				v = scan(e2, pack, position);
				if (v != null) {
					statsRecorder.recordHits(1);
					return v;
				}
			}

			v = load(pack, position);
			final Ref ref = createRef(pack, position, v);
			hit(ref);
			for (;;) {
				final Entry n = new Entry(clean(e2), ref);
				if (table.compareAndSet(slot, e2, n))
					break;
				e2 = table.get(slot);
			}
		}

		if (evictLock.tryLock()) {
			try {
				gc();
				evict();
			} finally {
				evictLock.unlock();
			}
		}

		return v;
	}

	private ByteWindow scan(Entry n, PackFile pack, long position) {
		for (; n != null; n = n.next) {
			final Ref r = n.ref;
			if (r.pack == pack && r.position == position) {
				final ByteWindow v = r.get();
				if (v != null) {
					hit(r);
					return v;
				}
				n.kill();
				break;
			}
		}
		return null;
	}

	private void hit(Ref r) {
		// We don't need to be 100% accurate here. Its sufficient that at least
		// one thread performs the increment. Any other concurrent access at
		// exactly the same time can simply use the same clock value.
		//
		// Consequently we attempt the set, but we don't try to recover should
		// it fail. This is why we don't use getAndIncrement() here.
		//
		final long c = clock.get();
		clock.compareAndSet(c, c + 1);
		r.lastAccess = c;
	}

	private void evict() {
		while (isFull()) {
			int ptr = rng.nextInt(tableSize);
			Entry old = null;
			int slot = 0;
			for (int b = evictBatch - 1; b >= 0; b--, ptr++) {
				if (tableSize <= ptr)
					ptr = 0;
				for (Entry e = table.get(ptr); e != null; e = e.next) {
					if (e.dead)
						continue;
					if (old == null || e.ref.lastAccess < old.ref.lastAccess) {
						old = e;
						slot = ptr;
					}
				}
			}
			if (old != null) {
				old.kill();
				gc();
				final Entry e1 = table.get(slot);
				table.compareAndSet(slot, e1, clean(e1));
			}
		}
	}

	/**
	 * Clear every entry from the cache.
	 * <p>
	 * This is a last-ditch effort to clear out the cache, such as before it
	 * gets replaced by another cache that is configured differently. This
	 * method tries to force every cached entry through {@link #clear(Ref)} to
	 * ensure that resources are correctly accounted for and cleaned up by the
	 * subclass. A concurrent reader loading entries while this method is
	 * running may cause resource accounting failures.
	 */
	private void removeAll() {
		for (int s = 0; s < tableSize; s++) {
			Entry e1;
			do {
				e1 = table.get(s);
				for (Entry e = e1; e != null; e = e.next)
					e.kill();
			} while (!table.compareAndSet(s, e1, null));
		}
		gc();
	}

	/**
	 * Clear all entries related to a single file.
	 * <p>
	 * Typically this method is invoked during {@link PackFile#close()}, when we
	 * know the pack is never going to be useful to us again (for example, it no
	 * longer exists on disk). A concurrent reader loading an entry from this
	 * same pack may cause the pack to become stuck in the cache anyway.
	 *
	 * @param pack
	 *            the file to purge all entries of.
	 */
	private void removeAll(PackFile pack) {
		for (int s = 0; s < tableSize; s++) {
			final Entry e1 = table.get(s);
			boolean hasDead = false;
			for (Entry e = e1; e != null; e = e.next) {
				if (e.ref.pack == pack) {
					e.kill();
					hasDead = true;
				} else if (e.dead)
					hasDead = true;
			}
			if (hasDead)
				table.compareAndSet(s, e1, clean(e1));
		}
		gc();
	}

	private void gc() {
		Ref r;
		while ((r = (Ref) queue.poll()) != null) {
			clear(r);

			final int s = slot(r.pack, r.position);
			final Entry e1 = table.get(s);
			for (Entry n = e1; n != null; n = n.next) {
				if (n.ref == r) {
					n.dead = true;
					table.compareAndSet(s, e1, clean(e1));
					break;
				}
			}
		}
	}

	private int slot(PackFile pack, long position) {
		return (hash(pack.hash, position) >>> 1) % tableSize;
	}

	private Lock lock(PackFile pack, long position) {
		return locks[(hash(pack.hash, position) >>> 1) % locks.length];
	}

	private static Entry clean(Entry top) {
		while (top != null && top.dead) {
			top.ref.enqueue();
			top = top.next;
		}
		if (top == null)
			return null;
		final Entry n = clean(top.next);
		return n == top.next ? top : new Entry(n, top.ref);
	}

	private static class Entry {
		/** Next entry in the hash table's chain list. */
		final Entry next;

		/** The referenced object. */
		final Ref ref;

		/**
		 * Marked true when ref.get() returns null and the ref is dead.
		 * <p>
		 * A true here indicates that the ref is no longer accessible, and that
		 * we therefore need to eventually purge this Entry object out of the
		 * bucket's chain.
		 */
		volatile boolean dead;

		Entry(Entry n, Ref r) {
			next = n;
			ref = r;
		}

		final void kill() {
			dead = true;
			ref.enqueue();
		}
	}

	/** A soft reference wrapped around a cached object. */
	private static class Ref extends SoftReference<ByteWindow> {
		final PackFile pack;

		final long position;

		final int size;

		long lastAccess;

		protected Ref(final PackFile pack, final long position,
				final ByteWindow v, final ReferenceQueue<ByteWindow> queue) {
			super(v, queue);
			this.pack = pack;
			this.position = position;
			this.size = v.size();
		}
	}

	private static final class Lock {
		// Used only for its implicit monitor.
	}
}<|MERGE_RESOLUTION|>--- conflicted
+++ resolved
@@ -491,13 +491,9 @@
 		try {
 			if (mmap)
 				return pack.mmap(offset, windowSize);
-<<<<<<< HEAD
-			return pack.read(offset, windowSize);
-=======
 			ByteArrayWindow w = pack.read(offset, windowSize);
 			statsRecorder.recordLoadSuccess(System.nanoTime() - startTime);
 			return w;
->>>>>>> c5c1bbbe
 		} catch (IOException | RuntimeException | Error e) {
 			close(pack);
 			statsRecorder.recordLoadFailure(System.nanoTime() - startTime);
