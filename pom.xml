--- conflicted
+++ resolved
@@ -202,18 +202,12 @@
     <maven-javadoc-plugin-version>3.1.0</maven-javadoc-plugin-version>
     <tycho-extras-version>1.3.0</tycho-extras-version>
     <gson-version>2.8.2</gson-version>
-<<<<<<< HEAD
-    <spotbugs-maven-plugin-version>3.1.8</spotbugs-maven-plugin-version>
-    <maven-surefire-version>2.22.1</maven-surefire-version>
-    <maven-compiler-plugin-version>3.8.0</maven-compiler-plugin-version>
     <maven-project-info-reports-plugin-version>3.0.0</maven-project-info-reports-plugin-version>
     <maven-jxr-plugin-version>3.0.0</maven-jxr-plugin-version>
-=======
     <spotbugs-maven-plugin-version>3.1.12</spotbugs-maven-plugin-version>
     <maven-surefire-plugin-version>3.0.0-M3</maven-surefire-plugin-version>
     <maven-surefire-report-plugin-version>${maven-surefire-plugin-version}</maven-surefire-report-plugin-version>
     <maven-compiler-plugin-version>3.8.1</maven-compiler-plugin-version>
->>>>>>> 5a88815b
 
     <!-- Properties to enable jacoco code coverage analysis -->
     <sonar.core.codeCoveragePlugin>jacoco</sonar.core.codeCoveragePlugin>
@@ -300,11 +294,7 @@
         <plugin>
           <groupId>org.apache.maven.plugins</groupId>
           <artifactId>maven-surefire-plugin</artifactId>
-<<<<<<< HEAD
-          <version>${maven-surefire-version}</version>
-=======
           <version>${maven-surefire-plugin-version}</version>
->>>>>>> 5a88815b
           <configuration>
             <forkCount>${test-fork-count}</forkCount>
             <reuseForks>true</reuseForks>
@@ -337,11 +327,7 @@
         <plugin>
           <groupId>org.apache.maven.plugins</groupId>
           <artifactId>maven-pmd-plugin</artifactId>
-<<<<<<< HEAD
-          <version>3.11.0</version>
-=======
           <version>3.12.0</version>
->>>>>>> 5a88815b
           <configuration>
             <sourceEncoding>utf-8</sourceEncoding>
             <minimumTokens>100</minimumTokens>
@@ -379,11 +365,7 @@
         <plugin>
           <groupId>org.jacoco</groupId>
           <artifactId>jacoco-maven-plugin</artifactId>
-<<<<<<< HEAD
-          <version>0.8.2</version>
-=======
           <version>0.8.4</version>
->>>>>>> 5a88815b
         </plugin>
         <plugin>
           <groupId>org.apache.maven.plugins</groupId>
@@ -400,24 +382,17 @@
         <plugin>
           <groupId>org.apache.maven.plugins</groupId>
           <artifactId>maven-surefire-report-plugin</artifactId>
-          <version>${maven-surefire-version}</version>
+          <version>${maven-surefire-report-plugin-version}</version>
         </plugin>
         <plugin>
           <groupId>org.apache.maven.plugins</groupId>
           <artifactId>maven-jxr-plugin</artifactId>
-<<<<<<< HEAD
           <version>${maven-jxr-plugin-version}</version>
-=======
-          <version>3.0.0</version>
->>>>>>> 5a88815b
         </plugin>
         <plugin>
           <groupId>org.apache.maven.plugins</groupId>
           <artifactId>maven-project-info-reports-plugin</artifactId>
-<<<<<<< HEAD
           <version>${maven-project-info-reports-plugin-version}</version>
-=======
-          <version>3.0.0</version>
         </plugin>
         <plugin>
           <groupId>org.apache.maven.plugins</groupId>
@@ -438,7 +413,6 @@
           <groupId>org.apache.maven.plugins</groupId>
           <artifactId>maven-resources-plugin</artifactId>
           <version>3.1.0</version>
->>>>>>> 5a88815b
         </plugin>
       </plugins>
     </pluginManagement>
@@ -837,11 +811,7 @@
               <dependency>
                 <groupId>com.google.errorprone</groupId>
                 <artifactId>error_prone_core</artifactId>
-<<<<<<< HEAD
-                <version>2.3.2</version>
-=======
                 <version>2.3.3</version>
->>>>>>> 5a88815b
               </dependency>
             </dependencies>
           </plugin>
@@ -879,11 +849,7 @@
               <dependency>
                 <groupId>org.eclipse.jdt</groupId>
                 <artifactId>ecj</artifactId>
-<<<<<<< HEAD
-                <version>3.15.0</version>
-=======
                 <version>3.17.0</version>
->>>>>>> 5a88815b
               </dependency>
             </dependencies>
           </plugin>
