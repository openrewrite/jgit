/*
 * Copyright (C) 2009, Google Inc.
 * Copyright (C) 2008, Imran M Yousuf <imyousuf@smartitengineering.com>
 * Copyright (C) 2007-2008, Robin Rosenberg <robin.rosenberg@dewire.com>
 * Copyright (C) 2008, Shawn O. Pearce <spearce@spearce.org>
 * and other copyright owners as documented in the project's IP log.
 *
 * This program and the accompanying materials are made available
 * under the terms of the Eclipse Distribution License v1.0 which
 * accompanies this distribution, is reproduced below, and is
 * available at http://www.eclipse.org/org/documents/edl-v10.php
 *
 * All rights reserved.
 *
 * Redistribution and use in source and binary forms, with or
 * without modification, are permitted provided that the following
 * conditions are met:
 *
 * - Redistributions of source code must retain the above copyright
 *   notice, this list of conditions and the following disclaimer.
 *
 * - Redistributions in binary form must reproduce the above
 *   copyright notice, this list of conditions and the following
 *   disclaimer in the documentation and/or other materials provided
 *   with the distribution.
 *
 * - Neither the name of the Eclipse Foundation, Inc. nor the
 *   names of its contributors may be used to endorse or promote
 *   products derived from this software without specific prior
 *   written permission.
 *
 * THIS SOFTWARE IS PROVIDED BY THE COPYRIGHT HOLDERS AND
 * CONTRIBUTORS "AS IS" AND ANY EXPRESS OR IMPLIED WARRANTIES,
 * INCLUDING, BUT NOT LIMITED TO, THE IMPLIED WARRANTIES
 * OF MERCHANTABILITY AND FITNESS FOR A PARTICULAR PURPOSE
 * ARE DISCLAIMED. IN NO EVENT SHALL THE COPYRIGHT OWNER OR
 * CONTRIBUTORS BE LIABLE FOR ANY DIRECT, INDIRECT, INCIDENTAL,
 * SPECIAL, EXEMPLARY, OR CONSEQUENTIAL DAMAGES (INCLUDING, BUT
 * NOT LIMITED TO, PROCUREMENT OF SUBSTITUTE GOODS OR SERVICES;
 * LOSS OF USE, DATA, OR PROFITS; OR BUSINESS INTERRUPTION) HOWEVER
 * CAUSED AND ON ANY THEORY OF LIABILITY, WHETHER IN CONTRACT,
 * STRICT LIABILITY, OR TORT (INCLUDING NEGLIGENCE OR OTHERWISE)
 * ARISING IN ANY WAY OUT OF THE USE OF THIS SOFTWARE, EVEN IF
 * ADVISED OF THE POSSIBILITY OF SUCH DAMAGE.
 */

package org.eclipse.jgit.transport;

import static org.junit.Assert.assertEquals;
import static org.junit.Assert.assertTrue;
import static org.junit.Assert.fail;

import java.io.ByteArrayInputStream;
import java.io.File;
import java.io.FileInputStream;
import java.io.IOException;
import java.io.InputStream;
import java.security.MessageDigest;
import java.text.MessageFormat;
import java.util.zip.Deflater;

import org.eclipse.jgit.errors.TooLargeObjectInPackException;
import org.eclipse.jgit.internal.JGitText;
import org.eclipse.jgit.internal.storage.file.ObjectDirectoryPackParser;
import org.eclipse.jgit.internal.storage.file.PackFile;
import org.eclipse.jgit.junit.JGitTestUtil;
import org.eclipse.jgit.junit.RepositoryTestCase;
import org.eclipse.jgit.junit.TestRepository;
import org.eclipse.jgit.lib.Constants;
import org.eclipse.jgit.lib.NullProgressMonitor;
import org.eclipse.jgit.lib.ObjectId;
import org.eclipse.jgit.lib.ObjectInserter;
import org.eclipse.jgit.lib.Repository;
import org.eclipse.jgit.revwalk.RevBlob;
import org.eclipse.jgit.util.NB;
import org.eclipse.jgit.util.TemporaryBuffer;
import org.eclipse.jgit.util.io.UnionInputStream;
import org.junit.After;
import org.junit.Test;

/**
 * Test indexing of git packs. A pack is read from a stream, copied
 * to a new pack and an index is created. Then the packs are tested
 * to make sure they contain the expected objects (well we don't test
 * for all of them unless the packs are very small).
 */
public class PackParserTest extends RepositoryTestCase {
	/**
	 * Test indexing one of the test packs in the egit repo. It has deltas.
	 *
	 * @throws IOException
	 */
	@Test
	public void test1() throws  IOException {
		File packFile = JGitTestUtil.getTestResourceFile("pack-34be9032ac282b11fa9babdc2b2a93ca996c9c2f.pack");
		try (InputStream is = new FileInputStream(packFile)) {
			ObjectDirectoryPackParser p = (ObjectDirectoryPackParser) index(is);
			p.parse(NullProgressMonitor.INSTANCE);
			PackFile file = p.getPackFile();

			assertTrue(file.hasObject(ObjectId.fromString("4b825dc642cb6eb9a060e54bf8d69288fbee4904")));
			assertTrue(file.hasObject(ObjectId.fromString("540a36d136cf413e4b064c2b0e0a4db60f77feab")));
			assertTrue(file.hasObject(ObjectId.fromString("5b6e7c66c276e7610d4a73c70ec1a1f7c1003259")));
			assertTrue(file.hasObject(ObjectId.fromString("6ff87c4664981e4397625791c8ea3bbb5f2279a3")));
			assertTrue(file.hasObject(ObjectId.fromString("82c6b885ff600be425b4ea96dee75dca255b69e7")));
			assertTrue(file.hasObject(ObjectId.fromString("902d5476fa249b7abc9d84c611577a81381f0327")));
			assertTrue(file.hasObject(ObjectId.fromString("aabf2ffaec9b497f0950352b3e582d73035c2035")));
			assertTrue(file.hasObject(ObjectId.fromString("c59759f143fb1fe21c197981df75a7ee00290799")));
		}
	}

	/**
	 * This is just another pack. It so happens that we have two convenient pack to
	 * test with in the repository.
	 *
	 * @throws IOException
	 */
	@Test
	public void test2() throws  IOException {
		File packFile = JGitTestUtil.getTestResourceFile("pack-df2982f284bbabb6bdb59ee3fcc6eb0983e20371.pack");
		try (InputStream is = new FileInputStream(packFile)) {
			ObjectDirectoryPackParser p = (ObjectDirectoryPackParser) index(is);
			p.parse(NullProgressMonitor.INSTANCE);
			PackFile file = p.getPackFile();

			assertTrue(file.hasObject(ObjectId.fromString("02ba32d3649e510002c21651936b7077aa75ffa9")));
			assertTrue(file.hasObject(ObjectId.fromString("0966a434eb1a025db6b71485ab63a3bfbea520b6")));
			assertTrue(file.hasObject(ObjectId.fromString("09efc7e59a839528ac7bda9fa020dc9101278680")));
			assertTrue(file.hasObject(ObjectId.fromString("0a3d7772488b6b106fb62813c4d6d627918d9181")));
			assertTrue(file.hasObject(ObjectId.fromString("1004d0d7ac26fbf63050a234c9b88a46075719d3")));
			assertTrue(file.hasObject(ObjectId.fromString("10da5895682013006950e7da534b705252b03be6")));
			assertTrue(file.hasObject(ObjectId.fromString("1203b03dc816ccbb67773f28b3c19318654b0bc8")));
			assertTrue(file.hasObject(ObjectId.fromString("15fae9e651043de0fd1deef588aa3fbf5a7a41c6")));
			assertTrue(file.hasObject(ObjectId.fromString("16f9ec009e5568c435f473ba3a1df732d49ce8c3")));
			assertTrue(file.hasObject(ObjectId.fromString("1fd7d579fb6ae3fe942dc09c2c783443d04cf21e")));
			assertTrue(file.hasObject(ObjectId.fromString("20a8ade77639491ea0bd667bf95de8abf3a434c8")));
			assertTrue(file.hasObject(ObjectId.fromString("2675188fd86978d5bc4d7211698b2118ae3bf658")));
			// and lots more...
		}
	}

	@Test
	public void testTinyThinPack() throws Exception {
		RevBlob a;
		try (TestRepository d = new TestRepository<Repository>(db)) {
			a = d.blob("a");
		}

		TemporaryBuffer.Heap pack = new TemporaryBuffer.Heap(1024);

		packHeader(pack, 1);

		pack.write((Constants.OBJ_REF_DELTA) << 4 | 4);
		a.copyRawTo(pack);
		deflate(pack, new byte[] { 0x1, 0x1, 0x1, 'b' });

		digest(pack);

		PackParser p = index(new ByteArrayInputStream(pack.toByteArray()));
		p.setAllowThin(true);
		p.parse(NullProgressMonitor.INSTANCE);
	}

	@Test
	public void testPackWithDuplicateBlob() throws Exception {
		final byte[] data = Constants.encode("0123456789abcdefg");
<<<<<<< HEAD
		TestRepository<Repository> d = new TestRepository<>(db);
		assertTrue(db.getObjectDatabase().has(d.blob(data)));
=======
		try (TestRepository<Repository> d = new TestRepository<>(db)) {
			assertTrue(db.getObjectDatabase().has(d.blob(data)));
		}
>>>>>>> 16f75aa9

		TemporaryBuffer.Heap pack = new TemporaryBuffer.Heap(1024);
		packHeader(pack, 1);
		pack.write((Constants.OBJ_BLOB) << 4 | 0x80 | 1);
		pack.write(1);
		deflate(pack, data);
		digest(pack);

		PackParser p = index(new ByteArrayInputStream(pack.toByteArray()));
		p.setAllowThin(false);
		p.parse(NullProgressMonitor.INSTANCE);
	}

	@Test
	public void testPackWithTrailingGarbage() throws Exception {
		RevBlob a;
		try (TestRepository d = new TestRepository<Repository>(db)) {
			a = d.blob("a");
		}

		TemporaryBuffer.Heap pack = new TemporaryBuffer.Heap(1024);
		packHeader(pack, 1);
		pack.write((Constants.OBJ_REF_DELTA) << 4 | 4);
		a.copyRawTo(pack);
		deflate(pack, new byte[] { 0x1, 0x1, 0x1, 'b' });
		digest(pack);

		PackParser p = index(new UnionInputStream(
				new ByteArrayInputStream(pack.toByteArray()),
				new ByteArrayInputStream(new byte[] { 0x7e })));
		p.setAllowThin(true);
		p.setCheckEofAfterPackFooter(true);
		try {
			p.parse(NullProgressMonitor.INSTANCE);
			fail("Pack with trailing garbage was accepted");
		} catch (IOException err) {
			assertEquals(
					MessageFormat.format(JGitText.get().expectedEOFReceived, "\\x7e"),
					err.getMessage());
		}
	}

	@Test
	public void testMaxObjectSizeFullBlob() throws Exception {
		final byte[] data = Constants.encode("0123456789");
		try (TestRepository d = new TestRepository<Repository>(db)) {
			d.blob(data);
		}

		TemporaryBuffer.Heap pack = new TemporaryBuffer.Heap(1024);

		packHeader(pack, 1);
		pack.write((Constants.OBJ_BLOB) << 4 | 10);
		deflate(pack, data);
		digest(pack);

		PackParser p = index(new ByteArrayInputStream(pack.toByteArray()));
		p.setMaxObjectSizeLimit(11);
		p.parse(NullProgressMonitor.INSTANCE);

		p = index(new ByteArrayInputStream(pack.toByteArray()));
		p.setMaxObjectSizeLimit(10);
		p.parse(NullProgressMonitor.INSTANCE);

		p = index(new ByteArrayInputStream(pack.toByteArray()));
		p.setMaxObjectSizeLimit(9);
		try {
			p.parse(NullProgressMonitor.INSTANCE);
			fail("PackParser should have failed");
		} catch (TooLargeObjectInPackException e) {
			assertTrue(e.getMessage().contains("10")); // obj size
			assertTrue(e.getMessage().contains("9")); // max obj size
		}
	}

	@Test
	public void testMaxObjectSizeDeltaBlock() throws Exception {
		RevBlob a;
		try (TestRepository d = new TestRepository<Repository>(db)) {
			a = d.blob("a");
		}

		TemporaryBuffer.Heap pack = new TemporaryBuffer.Heap(1024);

		packHeader(pack, 1);
		pack.write((Constants.OBJ_REF_DELTA) << 4 | 14);
		a.copyRawTo(pack);
		deflate(pack, new byte[] { 1, 11, 11, 'a', '0', '1', '2', '3', '4',
				'5', '6', '7', '8', '9' });
		digest(pack);

		PackParser p = index(new ByteArrayInputStream(pack.toByteArray()));
		p.setAllowThin(true);
		p.setMaxObjectSizeLimit(14);
		p.parse(NullProgressMonitor.INSTANCE);

		p = index(new ByteArrayInputStream(pack.toByteArray()));
		p.setAllowThin(true);
		p.setMaxObjectSizeLimit(13);
		try {
			p.parse(NullProgressMonitor.INSTANCE);
			fail("PackParser should have failed");
		} catch (TooLargeObjectInPackException e) {
			assertTrue(e.getMessage().contains("13")); // max obj size
			assertTrue(e.getMessage().contains("14")); // delta size
		}
	}

	@Test
	public void testMaxObjectSizeDeltaResultSize() throws Exception {
		RevBlob a;
		try (TestRepository d = new TestRepository<Repository>(db)) {
			a = d.blob("0123456789");
		}

		TemporaryBuffer.Heap pack = new TemporaryBuffer.Heap(1024);

		packHeader(pack, 1);
		pack.write((Constants.OBJ_REF_DELTA) << 4 | 4);
		a.copyRawTo(pack);
		deflate(pack, new byte[] { 10, 11, 1, 'a' });
		digest(pack);

		PackParser p = index(new ByteArrayInputStream(pack.toByteArray()));
		p.setAllowThin(true);
		p.setMaxObjectSizeLimit(11);
		p.parse(NullProgressMonitor.INSTANCE);

		p = index(new ByteArrayInputStream(pack.toByteArray()));
		p.setAllowThin(true);
		p.setMaxObjectSizeLimit(10);
		try {
			p.parse(NullProgressMonitor.INSTANCE);
			fail("PackParser should have failed");
		} catch (TooLargeObjectInPackException e) {
			assertTrue(e.getMessage().contains("11")); // result obj size
			assertTrue(e.getMessage().contains("10")); // max obj size
		}
	}

	@Test
	public void testNonMarkingInputStream() throws Exception {
		RevBlob a;
		try (TestRepository d = new TestRepository<Repository>(db)) {
			a = d.blob("a");
		}

		TemporaryBuffer.Heap pack = new TemporaryBuffer.Heap(1024);
		packHeader(pack, 1);
		pack.write((Constants.OBJ_REF_DELTA) << 4 | 4);
		a.copyRawTo(pack);
		deflate(pack, new byte[] { 0x1, 0x1, 0x1, 'b' });
		digest(pack);

		InputStream in = new ByteArrayInputStream(pack.toByteArray()) {
			@Override
			public boolean markSupported() {
				return false;
			}

			@Override
			public void mark(int maxlength) {
				fail("Mark should not be called");
			}
		};

		PackParser p = index(in);
		p.setAllowThin(true);
		p.setCheckEofAfterPackFooter(false);
		p.setExpectDataAfterPackFooter(true);

		try {
			p.parse(NullProgressMonitor.INSTANCE);
			fail("PackParser should have failed");
		} catch (IOException e) {
			assertEquals(e.getMessage(),
					JGitText.get().inputStreamMustSupportMark);
		}
	}

	@Test
	public void testDataAfterPackFooterSingleRead() throws Exception {
		RevBlob a;
		try (TestRepository d = new TestRepository<Repository>(db)) {
			a = d.blob("a");
		}

		TemporaryBuffer.Heap pack = new TemporaryBuffer.Heap(32*1024);
		packHeader(pack, 1);
		pack.write((Constants.OBJ_REF_DELTA) << 4 | 4);
		a.copyRawTo(pack);
		deflate(pack, new byte[] { 0x1, 0x1, 0x1, 'b' });
		digest(pack);

		byte packData[] = pack.toByteArray();
		byte streamData[] = new byte[packData.length + 1];
		System.arraycopy(packData, 0, streamData, 0, packData.length);
		streamData[packData.length] = 0x7e;

		InputStream in = new ByteArrayInputStream(streamData);
		PackParser p = index(in);
		p.setAllowThin(true);
		p.setCheckEofAfterPackFooter(false);
		p.setExpectDataAfterPackFooter(true);

		p.parse(NullProgressMonitor.INSTANCE);

		assertEquals(0x7e, in.read());
	}

	@Test
	public void testDataAfterPackFooterSplitObjectRead() throws Exception {
		final byte[] data = Constants.encode("0123456789");

		// Build a pack ~17k
		int objects = 900;
		TemporaryBuffer.Heap pack = new TemporaryBuffer.Heap(32 * 1024);
		packHeader(pack, objects);

		for (int i = 0; i < objects; i++) {
			pack.write((Constants.OBJ_BLOB) << 4 | 10);
			deflate(pack, data);
		}
		digest(pack);

		byte packData[] = pack.toByteArray();
		byte streamData[] = new byte[packData.length + 1];
		System.arraycopy(packData, 0, streamData, 0, packData.length);
		streamData[packData.length] = 0x7e;
		InputStream in = new ByteArrayInputStream(streamData);
		PackParser p = index(in);
		p.setAllowThin(true);
		p.setCheckEofAfterPackFooter(false);
		p.setExpectDataAfterPackFooter(true);

		p.parse(NullProgressMonitor.INSTANCE);

		assertEquals(0x7e, in.read());
	}

	@Test
	public void testDataAfterPackFooterSplitHeaderRead() throws Exception {
		final byte[] data = Constants.encode("a");
		RevBlob b;
		try (TestRepository d = new TestRepository<Repository>(db)) {
			b = d.blob(data);
		}

		int objects = 248;
		TemporaryBuffer.Heap pack = new TemporaryBuffer.Heap(32 * 1024);
		packHeader(pack, objects + 1);
		int offset = 13;
		StringBuilder sb = new StringBuilder();
		for (int i = 0; i < offset; i++)
			sb.append(i);
		offset = sb.toString().length();
		int lenByte = (Constants.OBJ_BLOB) << 4 | (offset & 0x0F);
		offset >>= 4;
		if (offset > 0)
			lenByte |= 1 << 7;
		pack.write(lenByte);
		while (offset > 0) {
			lenByte = offset & 0x7F;
			offset >>= 6;
			if (offset > 0)
				lenByte |= 1 << 7;
			pack.write(lenByte);
		}
		deflate(pack, Constants.encode(sb.toString()));

		for (int i = 0; i < objects; i++) {
			// The last pack header written falls across the 8192 byte boundary
			// between [8189:8210]
			pack.write((Constants.OBJ_REF_DELTA) << 4 | 4);
			b.copyRawTo(pack);
			deflate(pack, new byte[] { 0x1, 0x1, 0x1, 'b' });
		}
		digest(pack);

		byte packData[] = pack.toByteArray();
		byte streamData[] = new byte[packData.length + 1];
		System.arraycopy(packData, 0, streamData, 0, packData.length);
		streamData[packData.length] = 0x7e;
		InputStream in = new ByteArrayInputStream(streamData);
		PackParser p = index(in);
		p.setAllowThin(true);
		p.setCheckEofAfterPackFooter(false);
		p.setExpectDataAfterPackFooter(true);

		p.parse(NullProgressMonitor.INSTANCE);

		assertEquals(0x7e, in.read());
	}

	private static void packHeader(TemporaryBuffer.Heap tinyPack, int cnt)
			throws IOException {
		final byte[] hdr = new byte[8];
		NB.encodeInt32(hdr, 0, 2);
		NB.encodeInt32(hdr, 4, cnt);

		tinyPack.write(Constants.PACK_SIGNATURE);
		tinyPack.write(hdr, 0, 8);
	}

	private static void deflate(TemporaryBuffer.Heap tinyPack,
			final byte[] content)
			throws IOException {
		final Deflater deflater = new Deflater();
		final byte[] buf = new byte[128];
		deflater.setInput(content, 0, content.length);
		deflater.finish();
		do {
			final int n = deflater.deflate(buf, 0, buf.length);
			if (n > 0)
				tinyPack.write(buf, 0, n);
		} while (!deflater.finished());
	}

	private static void digest(TemporaryBuffer.Heap buf) throws IOException {
		MessageDigest md = Constants.newMessageDigest();
		md.update(buf.toByteArray());
		buf.write(md.digest());
	}

	private ObjectInserter inserter;

	@After
	public void release() {
		if (inserter != null) {
			inserter.close();
		}
	}

	private PackParser index(InputStream in) throws IOException {
		if (inserter == null)
			inserter = db.newObjectInserter();
		return inserter.newPackParser(in);
	}
}<|MERGE_RESOLUTION|>--- conflicted
+++ resolved
@@ -164,14 +164,9 @@
 	@Test
 	public void testPackWithDuplicateBlob() throws Exception {
 		final byte[] data = Constants.encode("0123456789abcdefg");
-<<<<<<< HEAD
-		TestRepository<Repository> d = new TestRepository<>(db);
-		assertTrue(db.getObjectDatabase().has(d.blob(data)));
-=======
 		try (TestRepository<Repository> d = new TestRepository<>(db)) {
 			assertTrue(db.getObjectDatabase().has(d.blob(data)));
 		}
->>>>>>> 16f75aa9
 
 		TemporaryBuffer.Heap pack = new TemporaryBuffer.Heap(1024);
 		packHeader(pack, 1);
